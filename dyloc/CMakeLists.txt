--- conflicted
+++ resolved
@@ -25,11 +25,7 @@
 set(Boost_USE_MULTITHREADED  OFF)
 set(Boost_USE_STATIC_RUNTIME  ON)
 
-<<<<<<< HEAD
-find_package(Boost 1.56.0 REQUIRED)
-=======
 find_package(Boost 1.53.0 REQUIRED)
->>>>>>> fe710083
 
 message(STATUS "Boost include directories: "
         ${Boost_INCLUDE_DIRS})
