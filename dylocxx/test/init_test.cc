
#include "init_test.h"
#include "test_globals.h"

#include <dylocxx/init.h>
#include <dylocxx/unit_locality.h>
#include <dylocxx/hwinfo.h>

#include <dylocxx/utility.h>
#include <dylocxx/adapter/dart.h>
#include <dylocxx/internal/logging.h>


namespace dyloc {
namespace test {

TEST_F(InitTest, ImmediateFinalize) {
  dyloc::init(&TESTENV.argc, &TESTENV.argv);
  dyloc::finalize();
}

TEST_F(InitTest, UnitLocality) {
  dyloc::init(&TESTENV.argc, &TESTENV.argv);

  if (dyloc::myid().id == 0) {
    const auto & topo = dyloc::team_topology();
    locality_domain_dfs_output_visitor<typename topology::domain_map>
      vis(topo.domains());

<<<<<<< HEAD
class custom_dfs_visitor : public boost::default_dfs_visitor {
public:
  template <typename Vertex, typename Graph>
  void discover_vertex(Vertex u, const Graph & g) const {
    dyloc::locality_domain * ldom     = g[u].domain;
    const std::string &      ldom_tag = g[u].domain_tag;
    std::cout << std::left << std::setw(10) << ldom->scope
              << std::left << std::setw(15) << ldom_tag << " | "
              << "rx:" << ldom->r_index  << " "
              << "gx:" << ldom->g_index  << " "
              << "cores:"
              << dyloc::make_range(
                  ldom->core_ids.begin(),
                  ldom->core_ids.end())  << " "
              << "units:"
              << dyloc::make_range(
                  ldom->unit_ids.begin(),
                  ldom->unit_ids.end())
              << std::endl;
  }
};

TEST_F(InitTest, DomainGraph) {
  dyloc::init(&TESTENV.argc, &TESTENV.argv);

  if (dyloc::myid().id == 0) {
    const auto & graph = dyloc::query_locality_graph().graph();
=======
    // const auto & graph = topo.graph();
>>>>>>> fea9b143
    // boost::print_graph(
    //   graph,
    //   boost::get(
    //     &topology::vertex_properties::domain,
    //     graph));
    // boost::depth_first_search(graph, visitor(vis));
    topo.depth_first_search(vis);

    for (int u = 0; u < dyloc::num_units(); ++u) {
      const auto & uloc = topo[u];
      DYLOC_LOG_DEBUG("InitTest.UnitLocality", uloc);
    }
  }

  dyloc::finalize();
}

} // namespace dyloc
} // namespace test<|MERGE_RESOLUTION|>--- conflicted
+++ resolved
@@ -27,37 +27,7 @@
     locality_domain_dfs_output_visitor<typename topology::domain_map>
       vis(topo.domains());
 
-<<<<<<< HEAD
-class custom_dfs_visitor : public boost::default_dfs_visitor {
-public:
-  template <typename Vertex, typename Graph>
-  void discover_vertex(Vertex u, const Graph & g) const {
-    dyloc::locality_domain * ldom     = g[u].domain;
-    const std::string &      ldom_tag = g[u].domain_tag;
-    std::cout << std::left << std::setw(10) << ldom->scope
-              << std::left << std::setw(15) << ldom_tag << " | "
-              << "rx:" << ldom->r_index  << " "
-              << "gx:" << ldom->g_index  << " "
-              << "cores:"
-              << dyloc::make_range(
-                  ldom->core_ids.begin(),
-                  ldom->core_ids.end())  << " "
-              << "units:"
-              << dyloc::make_range(
-                  ldom->unit_ids.begin(),
-                  ldom->unit_ids.end())
-              << std::endl;
-  }
-};
-
-TEST_F(InitTest, DomainGraph) {
-  dyloc::init(&TESTENV.argc, &TESTENV.argv);
-
-  if (dyloc::myid().id == 0) {
-    const auto & graph = dyloc::query_locality_graph().graph();
-=======
     // const auto & graph = topo.graph();
->>>>>>> fea9b143
     // boost::print_graph(
     //   graph,
     //   boost::get(
